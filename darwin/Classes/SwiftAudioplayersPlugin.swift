import AVKit
import AVFoundation

#if os(iOS)
import Flutter
import UIKit
import MediaPlayer
#else
import FlutterMacOS
#endif

#if os(iOS)
let OS_NAME = "iOS"
let ENABLE_NOTIFICATIONS_HANDLER = true
#else
let OS_NAME = "macOS"
let ENABLE_NOTIFICATIONS_HANDLER = false
#endif

let CHANNEL_NAME = "xyz.luan/audioplayers"
let AudioplayersPluginStop = NSNotification.Name("AudioplayersPluginStop")

public class SwiftAudioplayersPlugin: NSObject, FlutterPlugin {
    
    var registrar: FlutterPluginRegistrar
    var channel: FlutterMethodChannel
    var notificationsHandler: NotificationsHandler? = nil
    
    var players = [String : WrappedMediaPlayer]()
    // last player that started playing, to be used for notifications command center
    // TODO(luan): provide generic way to control this
    var lastPlayerId: String? = nil
    
    var timeObservers = [TimeObserver]()
    
    var isDealloc = false
    
    init(registrar: FlutterPluginRegistrar, channel: FlutterMethodChannel) {
        self.registrar = registrar
        self.channel = channel
        
        super.init()
        NotificationCenter.default.addObserver(self, selector: #selector(self.needStop), name: AudioplayersPluginStop, object: nil)
        if ENABLE_NOTIFICATIONS_HANDLER {
            notificationsHandler = NotificationsHandler(reference: self)
        }
    }
    
    public static func register(with registrar: FlutterPluginRegistrar) {
        // TODO(luan) apparently there is a bug in Flutter causing some inconsistency between Flutter and FlutterMacOS
        #if os(iOS)
        let binaryMessenger = registrar.messenger()
        #else
        let binaryMessenger = registrar.messenger
        #endif
        
        let channel = FlutterMethodChannel(name: CHANNEL_NAME, binaryMessenger: binaryMessenger)
        let instance = SwiftAudioplayersPlugin(registrar: registrar, channel: channel)
        registrar.addMethodCallDelegate(instance, channel: channel)
    }
    
    @objc func needStop() {
        isDealloc = true
        destroy()
    }
    
    func destroy() {
        for osberver in self.timeObservers {
            osberver.player.removeTimeObserver(osberver.observer)
        }
        self.timeObservers = []
        
        for (_, player) in self.players {
            player.clearObservers()
        }
        self.players = [:]
    }
    
    public func handle(_ call: FlutterMethodCall, result: @escaping FlutterResult) {
        let method = call.method
        
        guard let args = call.arguments as? [String: Any] else {
            log("Failed to parse call.arguments from Flutter.")
            result(0)
            return
        }
        guard let playerId = args["playerId"] as? String else {
            log("Call missing mandatory parameter playerId.")
            result(0)
            return
        }
        log("%@ => call %@, playerId %@", OS_NAME, method, playerId)
        
        let player = self.getOrCreatePlayer(playerId: playerId)
        
        if method == "startHeadlessService" {
            guard let handler = notificationsHandler else {
                result(FlutterMethodNotImplemented)
                return
            }
            if let handleKey = args["handleKey"] {
                log("calling start headless service %@", handleKey)
                let handle = (handleKey as! [Any])[0]
                handler.startHeadlessService(handle: (handle as! Int64))
            } else {
                result(0)
            }
        } else if method == "monitorNotificationStateChanges" {
            guard let handler = notificationsHandler else {
                result(FlutterMethodNotImplemented)
                return
            }
            if let handleMonitorKey = args["handleMonitorKey"] {
                log("calling monitor notification %@", handleMonitorKey)
                let handle = (handleMonitorKey as! [Any])[0]
                handler.updateHandleMonitorKey(handle: handle as! Int64)
            } else {
                result(0)
            }
        } else if method == "play" || method == "setUrl" {
            guard let url = args["url"] as! String? else {
                log("Null url received on \(method)")
                result(0)
                return
            }
            
            let isLocal: Bool = (args["isLocal"] as? Bool) ?? true
            let volume: Float = (args["volume"] as? Float) ?? 1.0
            let bufferSeconds = args["bufferSeconds"] as? Int

            let followLiveWhilePaused = (args["isLocal"] as? Bool) ?? false
            let waitForBufferFull = true // (args["waitForBufferFull"] as? Bool) ?? true

            // we might or might not want to seek
            let seekTimeMillis: Int? = (args["position"] as? Int)
            let seekTime: CMTime? = seekTimeMillis.map { toCMTime(millis: $0) }

            let respectSilence: Bool = (args["respectSilence"] as? Bool) ?? false
            let recordingActive: Bool = (args["recordingActive"] as? Bool) ?? false

<<<<<<< HEAD
            let baseTime: Int? = (args["baseTime"] as? Int)
            let elapsedTime = (args["elapsedTime"] as? Float).map { toCMTime(millis: $0) }
            let timeOffsetFromLive = (args["timeOffsetFromLive"] as? Float).map { toCMTime(sec: $0) }

=======
            if method == "setUrl" && player.isPlaying {
                player.pause()
            }
>>>>>>> 0710313f
            player.setUrl(
                url: url,
                isLocal: isLocal,
                isNotification: respectSilence,
                recordingActive: recordingActive,
                time: seekTime,
                baseTime: baseTime,
                elapsedTime: elapsedTime,
                timeOffsetFromLive: timeOffsetFromLive,
                bufferSeconds: bufferSeconds,
                followLiveWhilePaused: followLiveWhilePaused,
                waitForBufferFull: waitForBufferFull
            ) {
                _ in
                if method == "play" {
                  player.play(volume: volume, time: seekTime)
                }
                result(1)
                return
            }
        } else if method == "pause" {
            player.pause()
        } else if method == "resume" {
            player.resume()
        } else if method == "stop" {
            player.stop()
        } else if method == "release" {
            player.release()
        } else if method == "seek" {
            let position = args["position"] as? Int
            if let position = position {
                let time = toCMTime(millis: position)
                player.seek(time: time)
            } else {
                log("Null position received on seek")
                result(0)
            }
        } else if method == "updateLiveStreamInfo" {
            let baseTime: Int? = (args["baseTime"] as? Int)
            let elapsedTime = (args["elapsedTime"] as? Float).map { toCMTime(millis: $0) }
            player.updateLiveStreamInfo(baseTime: baseTime, elapsedTime: elapsedTime)
            result(0)
        } else if method == "getDuration" {
            let duration = player.getDuration()
            result(duration)
        } else if method == "setVolume" {
            guard let volume = args["volume"] as? Float else {
                log("Error calling setVolume, volume cannot be null")
                result(0)
                return
            }
            
            player.setVolume(volume: volume)
        } else if method == "getCurrentPosition" {
            let currentPosition = player.getCurrentPosition()
            result(currentPosition)
        } else if method == "setPlaybackRate" {
            guard let playbackRate = args["playbackRate"] as? Float else {
                log("Error calling setPlaybackRate, playbackRate cannot be null")
                result(0)
                return
            }
            player.setPlaybackRate(playbackRate: playbackRate)
        } else if method == "setReleaseMode" {
            guard let releaseMode = args["releaseMode"] as? String else {
                log("Error calling setReleaseMode, releaseMode cannot be null")
                result(0)
                return
            }
            let looping = releaseMode.hasSuffix("LOOP")
            player.looping = looping
        } else if method == "earpieceOrSpeakersToggle" {
            guard let playingRoute = args["playingRoute"] as? String else {
                log("Error calling earpieceOrSpeakersToggle, playingRoute cannot be null")
                result(0)
                return
            }
            self.setPlayingRoute(playerId: playerId, playingRoute: playingRoute)
        } else if method == "setNotification" {
            guard let handler = notificationsHandler else {
                result(FlutterMethodNotImplemented)
                return
            }

            let title: String? = args["title"] as? String
            let albumTitle: String? = args["albumTitle"] as? String
            let artist: String? = args["artist"] as? String
            let imageUrl: String? = args["imageUrl"] as? String
            
            let forwardSkipInterval: Int? = args["forwardSkipInterval"] as? Int
            let backwardSkipInterval: Int? = args["backwardSkipInterval"] as? Int
            let duration: Int? = args["duration"] as? Int
            let elapsedTime: Int? = args["elapsedTime"] as? Int
            
            let enablePreviousTrackButton: Bool? = args["enablePreviousTrackButton"] as? Bool
            let enableNextTrackButton: Bool? = args["enableNextTrackButton"] as? Bool
            let enableChangePlaybackPosition: Bool? = args["enableChangePlaybackPosition"] as? Bool
            
            // TODO(luan) reconsider whether these params are optional or not + default values/errors
            handler.setNotification(
                playerId: playerId,
                title: title,
                albumTitle: albumTitle,
                artist: artist,
                imageUrl: imageUrl,
                forwardSkipInterval: forwardSkipInterval ?? 0,
                backwardSkipInterval: backwardSkipInterval ?? 0,
                duration: duration,
                elapsedTime: elapsedTime!,
                enablePreviousTrackButton: enablePreviousTrackButton,
                enableNextTrackButton: enableNextTrackButton,
                enableChangePlaybackPosition: enableChangePlaybackPosition ?? false
            )
        } else if method == "clearNotification" {
            notificationsHandler?.clearNotificationForIos()
        } else {
            log("Called not implemented method: %@", method)
            result(FlutterMethodNotImplemented)
            return
        }
        
        // shortcut to avoid requiring explicit call of result(1) everywhere
        if method != "setUrl" {
            result(1)
        }
    }
    
    func getOrCreatePlayer(playerId: String) -> WrappedMediaPlayer {
        if let player = players[playerId] {
            return player
        }
        let newPlayer = WrappedMediaPlayer(
            reference: self,
            playerId: playerId
        )
        players[playerId] = newPlayer
        return newPlayer
    }
    
    func onSeekCompleted(playerId: String, finished: Bool) {
        channel.invokeMethod("audio.onSeekComplete", arguments: ["playerId": playerId, "value": finished])
    }
    
    func onComplete(playerId: String) {
        channel.invokeMethod("audio.onComplete", arguments: ["playerId": playerId])
    }
    
    func onCurrentPosition(playerId: String, millis: Int, liveStreamTimestamp: Int?) {
        let value = ["position": millis, "liveStreamTimestamp": liveStreamTimestamp]
        channel.invokeMethod("audio.onCurrentPosition", arguments: ["playerId": playerId, "value": value])
    }
    
    func onError(playerId: String, error: String) {
        channel.invokeMethod("audio.onError", arguments: ["playerId": playerId, "value": error])
    }
    
    func onDuration(playerId: String, millis: Int) {
        channel.invokeMethod("audio.onDuration", arguments: ["playerId": playerId, "value": millis])
    }

    func onSeekable(playerId: String, seekable: Bool) {
        channel.invokeMethod("audio.onSeekable", arguments: ["playerId": playerId, "value": seekable])
    }

    func onNotificationPlayerStateChanged(playerId: String, isPlaying: Bool) {
        channel.invokeMethod("audio.onNotificationPlayerStateChanged", arguments: ["playerId": playerId, "value": isPlaying])
    }
    
    func onGotPreviousTrackCommand(playerId: String) {
        channel.invokeMethod("audio.onGotPreviousTrackCommand", arguments: ["playerId": playerId])
    }
    
    func onGotNextTrackCommand(playerId: String) {
        channel.invokeMethod("audio.onGotNextTrackCommand", arguments: ["playerId": playerId])
    }

    func onGotPlayTrackCommand(playerId: String) {
        channel.invokeMethod("audio.onGotPlayTrackCommand", arguments: ["playerId": playerId])
    }

    func onGotPauseTrackCommand(playerId: String) {
        channel.invokeMethod("audio.onGotPauseTrackCommand", arguments: ["playerId": playerId])
    }

    func updateCategory(
        recordingActive: Bool,
        isNotification: Bool,
        playingRoute: String
    ) {
        #if os(iOS)
        // When using AVAudioSessionCategoryPlayback, by default, this implies that your app’s audio is nonmixable—activating your session
        // will interrupt any other audio sessions which are also nonmixable. AVAudioSessionCategoryPlayback should not be used with
        // AVAudioSessionCategoryOptionMixWithOthers option. If so, it prevents infoCenter from working correctly.
        let category = (playingRoute == "earpiece" || recordingActive) ? AVAudioSession.Category.playAndRecord : (
            isNotification ? AVAudioSession.Category.ambient : AVAudioSession.Category.playback
        )
        let options = isNotification ? AVAudioSession.CategoryOptions.mixWithOthers : []
        
        configureAudioSession(category: category, options: options)
        if !isNotification {
            UIApplication.shared.beginReceivingRemoteControlEvents()
        }
        #endif
    }
    
    func maybeDeactivateAudioSession() {
        let hasPlaying = players.values.contains { player in player.isPlaying }
        if !hasPlaying {
            #if os(iOS)
            configureAudioSession(active: true)
            #endif
        }
    }
    
    func lastPlayer() -> WrappedMediaPlayer? {
        if let playerId = lastPlayerId {
            return getOrCreatePlayer(playerId: playerId)
        } else {
            return nil
        }
    }

    func updateNotifications(player: WrappedMediaPlayer, time: CMTime) {
        notificationsHandler?.update(playerId: player.playerId, time: time, playbackRate: player.playbackRate)
    }
    
    // TODO(luan) this should not be here. is playingRoute player-specific or global?
    func setPlayingRoute(playerId: String, playingRoute: String) {
        let wrappedPlayer = players[playerId]!
        wrappedPlayer.playingRoute = playingRoute
        
        #if os(iOS)
        let category = playingRoute == "earpiece" ? AVAudioSession.Category.playAndRecord : AVAudioSession.Category.playback
        configureAudioSession(category: category)
        #endif
    }
    
    #if os(iOS)
    private func configureAudioSession(
        category: AVAudioSession.Category? = nil,
        options: AVAudioSession.CategoryOptions = [],
        active: Bool? = nil
    ) {
        do {
            let session = AVAudioSession.sharedInstance()
            if let category = category {
                try session.setCategory(category, options: options)
            }
            if let active = active {
                try session.setActive(active)
            }
        } catch {
            log("Error configuring audio session: %@", error)
        }
    }
    #endif
}<|MERGE_RESOLUTION|>--- conflicted
+++ resolved
@@ -138,16 +138,13 @@
             let respectSilence: Bool = (args["respectSilence"] as? Bool) ?? false
             let recordingActive: Bool = (args["recordingActive"] as? Bool) ?? false
 
-<<<<<<< HEAD
             let baseTime: Int? = (args["baseTime"] as? Int)
             let elapsedTime = (args["elapsedTime"] as? Float).map { toCMTime(millis: $0) }
             let timeOffsetFromLive = (args["timeOffsetFromLive"] as? Float).map { toCMTime(sec: $0) }
 
-=======
             if method == "setUrl" && player.isPlaying {
                 player.pause()
             }
->>>>>>> 0710313f
             player.setUrl(
                 url: url,
                 isLocal: isLocal,
