import AVKit

private let defaultPlaybackRate: Float = 1.0
private let defaultVolume: Float = 1.0
private let defaultPlayingRoute = "speakers"

class WrappedMediaPlayer {
    var reference: SwiftAudioplayersPlugin
    
    var playerId: String
    var player: AVPlayer?
    
    var observers: [TimeObserver]
    var keyVakueObservation: NSKeyValueObservation?
    var bufferingObservation: NSKeyValueObservation?

    var isPlaying: Bool
    var playbackRate: Float
    var volume: Float
    var playingRoute: String
    var looping: Bool
    var url: String?
    var onReady: ((AVPlayer) -> Void)?
    var initialSeek: CMTime?
    var initialSeekSentinel: Int

    init(
        reference: SwiftAudioplayersPlugin,
        playerId: String,
        player: AVPlayer? = nil,
        observers: [TimeObserver] = [],
        
        isPlaying: Bool = false,
        playbackRate: Float = defaultPlaybackRate,
        volume: Float = defaultVolume,
        playingRoute: String = defaultPlayingRoute,
        looping: Bool = false,
        url: String? = nil,
        onReady: ((AVPlayer) -> Void)? = nil
    ) {
        self.reference = reference
        self.playerId = playerId
        self.player = player
        self.observers = observers
        self.keyVakueObservation = nil
        
        self.isPlaying = isPlaying
        self.playbackRate = playbackRate
        self.volume = volume
        self.playingRoute = playingRoute
        self.looping = looping
        self.url = url
        self.onReady = onReady
        self.initialSeekSentinel = 0
    }
    
    func clearObservers() {
        for observer in observers {
            NotificationCenter.default.removeObserver(observer.observer)
        }
        observers = []
    }
    
    func getDurationCMTime() -> CMTime? {
        guard let currentItem = player?.currentItem else {
            return nil
        }
        
        return currentItem.asset.duration
    }
    
    func getDuration() -> Int? {
        guard let duration = getDurationCMTime() else {
            return nil
        }
        return fromCMTime(time: duration)
    }
    
    private func getCurrentCMTime() -> CMTime? {
        guard let player = player else {
            return nil
        }
        return player.currentTime()
    }
    
    func getCurrentPosition() -> Int? {
        guard let time = getCurrentCMTime() else {
            return nil
        }
        return fromCMTime(time: time)
    }
    
    func pause() {
        isPlaying = false
        player?.pause()
    }
    
    func resume() {
        isPlaying = true
        if #available(iOS 10.0, macOS 10.12, *) {
            player?.playImmediately(atRate: playbackRate)
        } else {
            player?.play()
        }
        
        // update last player that was used
        reference.lastPlayerId = playerId
    }
    
    func setVolume(volume: Float) {
        self.volume = volume
        player?.volume = volume
    }
    
    func setPlaybackRate(playbackRate: Float) {
        self.playbackRate = playbackRate
        player?.rate = playbackRate
        
        if let currentTime = getCurrentCMTime() {
            reference.updateNotifications(player: self, time: currentTime)
        }
    }
    
    func seek(time: CMTime) {
        guard let currentItem = player?.currentItem else {
            return
        }
        // TODO(luan) currently when you seek, the play auto-unpuses. this should set a seekTo property, similar to what WrappedMediaPlayer
        currentItem.seek(to: time) {
            finished in
            if finished {
                self.reference.updateNotifications(player: self, time: time)
            }
            self.reference.onSeekCompleted(playerId: self.playerId, finished: finished)
        }
    }
    
    func skipForward(interval: TimeInterval) {
        guard let currentTime = getCurrentCMTime() else {
            log("Cannot skip forward, unable to determine currentTime")
            return
        }
        guard let maxDuration = getDurationCMTime() else {
            log("Cannot skip forward, unable to determine maxDuration")
            return
        }
        let newTime = CMTimeAdd(currentTime, toCMTime(sec: interval))
        
        // if CMTime is more than max duration, limit it
        let clampedTime = CMTimeGetSeconds(newTime) > CMTimeGetSeconds(maxDuration) ? maxDuration : newTime
        seek(time: clampedTime)
    }
    
    func skipBackward(interval: TimeInterval) {
        guard let currentTime = getCurrentCMTime() else {
            log("Cannot skip forward, unable to determine currentTime")
            return
        }
        
        let newTime = CMTimeSubtract(currentTime, toCMTime(sec: interval))
        // if CMTime is negative, set it to zero
        let clampedTime = CMTimeGetSeconds(newTime) < 0 ? toCMTime(millis: 0) : newTime
        
        seek(time: clampedTime)
    }
    
    func stop() {
        pause()
        isPlaying = false
        seek(time: toCMTime(millis: 0))
    }
    
    func release() {
        stop()
        clearObservers()
    }
    
    func onSoundComplete() {
        if !isPlaying {
            return
        }
        
        pause()
        if looping {
            seek(time: toCMTime(millis: 0))
            resume()
        }
        
        reference.maybeDeactivateAudioSession()
        reference.onComplete(playerId: playerId)
        reference.notificationsHandler?.onNotificationBackgroundPlayerStateChanged(playerId: playerId, value: "completed")
    }
    
    func onTimeInterval(time: CMTime) {
        if reference.isDealloc {
            return
        }
        // If the initial seeking has not done, use it
        // to prevent notifying with a wrong position.
        let millis = fromCMTime(time: initialSeek ?? time)
        achieveInitialSeek(time)
        reference.onCurrentPosition(playerId: playerId, millis: millis)
    }

    func achieveInitialSeek(_ time: CMTime) {
        guard let initialSeek = initialSeek else { return }

        if abs(time.seconds - initialSeek.seconds) < 20 {
            self.initialSeek = nil
            return
        }

        player?.seek(to: initialSeek)

        initialSeekSentinel -= 1
        if (initialSeekSentinel <= 0) {
            // Given up
            self.initialSeek = nil
        }
    }

    func updateDuration() {
        guard let duration = player?.currentItem?.asset.duration else {
            return
        }
        if CMTimeGetSeconds(duration) > 0 {
            let millis = fromCMTime(time: duration)
            reference.onDuration(playerId: playerId, millis: millis)
        }
    }
    
    func setUrl(
        url: String,
        isLocal: Bool,
        isNotification: Bool,
        recordingActive: Bool,
        time: CMTime?,
        bufferSeconds: Int,
        onReady: @escaping (AVPlayer) -> Void
    ) {
        reference.updateCategory(recordingActive: recordingActive, isNotification: isNotification, playingRoute: playingRoute)
        let playbackStatus = player?.currentItem?.status
        
        if self.url != url || playbackStatus == .failed || playbackStatus == nil {
            let parsedUrl = isLocal ? URL.init(fileURLWithPath: url) : URL.init(string: url)!
            let playerItem = AVPlayerItem.init(url: parsedUrl)
            playerItem.audioTimePitchAlgorithm = AVAudioTimePitchAlgorithm.timeDomain
            if #available(iOS 10.0, *) {
                playerItem.preferredForwardBufferDuration = Double(bufferSeconds)
            }

<<<<<<< HEAD
=======
            if let time = time {
                playerItem.seek(to: time)
            } else {
                playerItem.seek(to: CMTime.zero)
            }

>>>>>>> 5e077210
            let player: AVPlayer
            if let existingPlayer = self.player {
                keyVakueObservation?.invalidate()
                self.url = url
                clearObservers()
                existingPlayer.replaceCurrentItem(with: playerItem)
                player = existingPlayer
            } else {
                player = AVPlayer.init(playerItem: playerItem)
                
                self.player = player
                self.observers = []
                self.url = url
                
                // stream player position
                let interval = toCMTime(millis: 0.2)
                let timeObserver = player.addPeriodicTimeObserver(forInterval: interval, queue: nil) {
                    [weak self] time in
                    self!.onTimeInterval(time: time)
                }
                reference.timeObservers.append(TimeObserver(player: player, observer: timeObserver))
            }
            
            let anObserver = NotificationCenter.default.addObserver(
                forName: NSNotification.Name.AVPlayerItemDidPlayToEndTime,
                object: playerItem,
                queue: nil
            ) {
                [weak self] (notification) in
                self!.onSoundComplete()
            }
            self.observers.append(TimeObserver(player: player, observer: anObserver))
            
            // is sound ready
            self.onReady = onReady
            let newKeyValueObservation = playerItem.observe(\AVPlayerItem.status) { (playerItem, change) in
                let status = playerItem.status
                log("player status: %@ change: %@", status, change)
                
                // Do something with the status...
                if status == .readyToPlay {
                    self.updateDuration()
                    
                    if let onReady = self.onReady {
                        self.onReady = nil
                        onReady(self.player!)
                    }
                } else if status == .failed {
                    self.reference.onError(playerId: self.playerId)
                }
            }
            
            keyVakueObservation?.invalidate()
            keyVakueObservation = newKeyValueObservation

          if let time = time {
              initialSeek = time
          } else {
              initialSeek = CMTime.zero
          }
          initialSeekSentinel = 3000 / 200 // 3sec / timeObserver's interval

          bufferingObservation?.invalidate()
          bufferingObservation = playerItem.observe(\AVPlayerItem.isPlaybackLikelyToKeepUp) { [weak self] (playerItem, change) in
              if playerItem.isPlaybackLikelyToKeepUp {
                  if let initialSeek = self?.initialSeek {
                      self!.player!.seek(to: initialSeek)
                  }
              }
          }
        } else {
            if playbackStatus == .readyToPlay {
                if let time = time {
                    player!.seek(to: time)
                } else {
                    player!.seek(to: CMTime.zero)
                }
                onReady(player!)
            }
        }
    }
    
    func play(
        url: String,
        isLocal: Bool,
        volume: Float,
        time: CMTime?,
        isNotification: Bool,
        recordingActive: Bool,
        bufferSeconds: Int
    ) {
        reference.updateCategory(recordingActive: recordingActive, isNotification: isNotification, playingRoute: playingRoute)
        
        setUrl(
            url: url,
            isLocal: isLocal,
            isNotification: isNotification,
            recordingActive: recordingActive,
            time: time,
            bufferSeconds: bufferSeconds
        ) {
            player in
            player.volume = volume
            self.resume()
        }
        
        reference.lastPlayerId = playerId
    }
}<|MERGE_RESOLUTION|>--- conflicted
+++ resolved
@@ -249,15 +249,6 @@
                 playerItem.preferredForwardBufferDuration = Double(bufferSeconds)
             }
 
-<<<<<<< HEAD
-=======
-            if let time = time {
-                playerItem.seek(to: time)
-            } else {
-                playerItem.seek(to: CMTime.zero)
-            }
-
->>>>>>> 5e077210
             let player: AVPlayer
             if let existingPlayer = self.player {
                 keyVakueObservation?.invalidate()
