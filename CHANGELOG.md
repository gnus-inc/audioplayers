# Changelog

## [next]
<<<<<<< HEAD
- Implemented stream routing for iOS
=======
- Call release on dispose
>>>>>>> 22f5573c

## audioplayers 0.15.1
- Fix web for release mode

## audioplayers 0.15.0
- Improve loop/readme for web support
- Audio cache support for web
- Re-adding partial web support

## audioplayers 0.14.2
- Fix pubspec problem because of web file

## audioplayers 0.14.1
- Adding linter, tests and flutter_driver integration tests to a CI (github actions)
- Minor fixes to the APIs and documentation
- Fix restarting the playback of a failed AVPlayerItem
- Prevent exceptions when null values are passed to notifications center
- Prevent crash by checking if headlessServiceInitialized before invoking onNotificationBackgroundPlayerStateChanged

## audioplayers 0.14.0
- Adding macOs support
- ios:fix lack of seek completion handle
- ios Delay start fixed

## audioplayers 0.13.7
- Bump dependencies, improve gitignore
- Upgrade pubspec pattern

## audioplayers 0.13.6
 - added `setPlaybackRate` feature for Android
 - Automatic detect address is local or remote (thanks, @saeed-golshan)

## audioplayers 0.13.5
 - fixed crash on iOS when `startHeadlessService()` wasn't called on `AudioPlayer` (by @JesseScott)

## audioplayers 0.13.4
 - fixing missing cleanup on hot restart on Android
 - Background notification updates on iOS

## audioplayers 0.13.3
 - audio notification area fixes
 - fix when other apps are playing sounds
 - fix android race condition
 - Support for registering plugin in background enviroment
 - fix typos and docs

## audioplayers 0.13.2
 - Handling plugin dealloc and onTimeInterval crashs (thanks @chedechao111)
 - Audio position update when the audio is paused (thanks @bjornjacobs)

## audioplayers 0.13.1
 - Added stayAwake feature (thanks, @danielR2001)
 - Improved dispose method (thanks, @hugocbpassos)
 - Added getCurrentPosition (thanks, @hariom08)
 - Some bug fixes and small changes

## audioplayers 0.13.0
 - Call onDurationChanged after setUrl() to be consistent with ios version (thanks @subhash279)
 - Adding getDuration feature iOS/Android (thanks @alecorsino)

## audioplayers 0.12.1
 - Fixes bug where the stream handlers were not called due to exception on the handler
 - Proper error message when errors in the dart handler occurs

## audioplayers 0.12.0
 - Update to path_provider 1.1.0
 - Upgrade to Swift 5 in example project setting (thanks @jerryzhoujw)

## audioplayers 0.11.0
- **Breaking change**. Migrate from the deprecated original Android Support
  Library to AndroidX. This shouldn't result in any functional changes, but it
  requires any Android apps using this plugin to [also
  migrate](https://developer.android.com/jetpack/androidx/migrate) if they're
  using the original support library.

## audioplayers 0.10.1
- Seek and play now works with milliseconds instead of second (thanks, @catoldcui and @erickzanardo)

## audioplayers 0.10.0
- Added a low latency api for android (thanks, @feroult)

## audioplayers 0.9.0
- Improved callbacks using Streams to allow for multiple subscibers (thanks, @LucasCLuk)
- Update uuid version to 2.0.0 (thanks, @BeMacized)

## audioplayers 0.8.2
- Update path_provider version (thanks, @apiraino)

## audioplayers 0.8.1
- Fix for duration when playing a stream
- Added respectSilence flag in audioplayers, or isNotification for play methos in audio_cache
  False by default, to use player for local notification. Silent when device is in silent mode.

## audioplayers 0.8.0
- Allow setting seek position in play function (thanks @rob-patchett)
- Get duration from the underlaying asset instead of from AVPlayerItem (thanks @andressade)
- Adding player state (thanks @renancaraujo)
- Set the audio session to active (thanks @benwicks)
- Delay seek operations on Android until player is ready (thanks @jeffmikels)

## audioplayers 0.7.8
- Fix bug regarding name clash with other plugins (thanks @imtaehyun)

## audioplayers 0.7.7
- Fix bug when using nested files with audio cache (thanks @hotstu for reporting and @eclewlow for fixing)

## audioplayers 0.7.6
- Fix the nefarious bug of 'sound only playing through headphones' (thanks so much, @tsun424)

## audioplayers 0.7.5
- Fix SDK constraint for Dart 2.1 (thanks @snoofer and @sroddy)

## audioplayers 0.7.4
- Some more fixes to work without errors with Dart 2 stronger types

## audioplayers 0.7.3
- Support Android SDK 16-20 (thanks, @sroddy)
- Avoid restarting a looping player if is stopped (thanks, @sroddy)

## audioplayers 0.7.2
- Bug fixes for iOS

## audioplayers 0.7.1
- Formatting

## audioplayers 0.7.0

- Improved lifecycle handling for android
- Big performance boots
- Allows for finer control of releasing (with setReleaseMode, setUrl, resume, release)
- Allows for setting the volume at any time (with setVolume)
- Added LOOP as a ReleaseMode options, making it significantly faster
- Some other refactorings

## audioplayers 0.6.0

- Major Refactoring!
- Renaming everything to audioplayers (mind the s)
- Better logging
- Added AudioCache (imported from Flame)
- Adding tests!
- Adding better example
- Greatly improving README
- Lots of other minor tweaks

## audioplayers 0.5.2

- don't call the onClomplete hook when you manually stop the audio

## audioplayers 0.5.1

- fix for dart 2 (thanks to @efortuna)

## audioplayers 0.5.0

- improves Android performance by not calling `prepare` on the main thread

## audioplayers 0.4.1

- fix `seek` for iOS

## audioplayers 0.4.0

- volume controls

## audioplayers 0.3.0

- working on iOS (thanks @feroult <3)

## audioplayers 0.2.0

- adding disable log option

## audioplayers 0.1.0

- support for multiple audios simultaneously

## 0.2.0

- support for local files

## 0.1.0

- update to the current Plugin API
- move to https://github.com/rxlabz/audioplayer

## 0.0.2

Separated handlers for position, duration, completion and errors 
 
- setDurationHandler(TimeChangeHandler handler)
- setPositionHandler(TimeChangeHandler handler)
- setCompletionHandler(VoidCallback callback)
- setErrorHandler(ErrorHandler handler)
  
- new typedef 
```dart
typedef void TimeChangeHandler(Duration duration);
typedef void ErrorHandler(String message);
```

## 0.0.1

- first POC :
  - methods : play, pause, stop
  - a globalHandler for position, duration, completion and errors<|MERGE_RESOLUTION|>--- conflicted
+++ resolved
@@ -1,11 +1,8 @@
 # Changelog
 
 ## [next]
-<<<<<<< HEAD
 - Implemented stream routing for iOS
-=======
 - Call release on dispose
->>>>>>> 22f5573c
 
 ## audioplayers 0.15.1
 - Fix web for release mode
