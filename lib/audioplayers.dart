--- conflicted
+++ resolved
@@ -584,18 +584,6 @@
   /// this method.
   ///
   /// respectSilence is not implemented on macOS.
-<<<<<<< HEAD
-  Future<int> setUrl(
-    String url, {
-    bool isLocal: false,
-    bool respectSilence = false,
-  }) {
-    isLocal = isLocalUrl(url);
-    return _invokeMethod(
-      'setUrl',
-      {'url': url, 'isLocal': isLocal, 'respectSilence': respectSilence},
-    );
-=======
   Future<int> setUrl(String url,
       {bool isLocal: false,
       bool respectSilence = false,
@@ -607,7 +595,6 @@
       'respectSilence': respectSilence ?? false,
       'recordingActive': recordingActive ?? false,
     });
->>>>>>> b18085fb
   }
 
   /// Get audio duration after setting url.
