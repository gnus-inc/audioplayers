--- conflicted
+++ resolved
@@ -106,19 +106,12 @@
     Duration position: Duration.zero,
     bool respectSilence: false,
   }) async {
-<<<<<<< HEAD
-=======
     final double positionInSeconds = position == null ? null : position.inSeconds.toDouble();
->>>>>>> 53c6ae8b
     int result = await _invokeMethod('play', {
       'url': url,
       'isLocal': isLocal,
       'volume': volume,
-<<<<<<< HEAD
-      'position': position.inMicroseconds / Duration.microsecondsPerSecond,
-=======
       'position': positionInSeconds,
->>>>>>> 53c6ae8b
       'respectSilence': respectSilence,
     });
 
